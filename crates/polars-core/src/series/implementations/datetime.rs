--- conflicted
+++ resolved
@@ -356,39 +356,32 @@
             .max_as_series()
             .into_datetime(self.0.time_unit(), self.0.time_zone().clone()))
     }
+
     fn min_as_series(&self) -> PolarsResult<Series> {
         Ok(self
             .0
             .min_as_series()
-<<<<<<< HEAD
-            .into_datetime(self.0.time_unit(), self.0.time_zone().clone())
-    }
-    fn median_as_series(&self) -> Series {
-        Series::new(self.name(), &[self.median().map(|v| v as i64)])
-            .cast(self.dtype())
-            .unwrap()
-    }
-    fn var_as_series(&self, _ddof: u8) -> Series {
-        Int32Chunked::full_null(self.name(), 1)
-            .cast(self.dtype())
-            .unwrap()
-    }
-    fn std_as_series(&self, _ddof: u8) -> Series {
-        Int32Chunked::full_null(self.name(), 1)
-            .cast(self.dtype())
-            .unwrap()
-=======
             .into_datetime(self.0.time_unit(), self.0.time_zone().clone()))
->>>>>>> a321386c
-    }
+    }
+
+    fn median_as_series(&self) -> PolarsResult<Series> {
+        Series::new(self.name(), &[self.median().map(|v| v as i64)]).cast(self.dtype())
+    }
+
+    fn var_as_series(&self, _ddof: u8) -> PolarsResult<Series> {
+        Int32Chunked::full_null(self.name(), 1).cast(self.dtype())
+    }
+
+    fn std_as_series(&self, _ddof: u8) -> PolarsResult<Series> {
+        Int32Chunked::full_null(self.name(), 1).cast(self.dtype())
+    }
+
     fn quantile_as_series(
         &self,
         _quantile: f64,
         _interpol: QuantileInterpolOptions,
     ) -> PolarsResult<Series> {
-        Ok(Int32Chunked::full_null(self.name(), 1)
-            .cast(self.dtype())
-            .unwrap())
+        Int32Chunked::full_null(self.name(), 1).cast(self.dtype())
     }
 
     fn clone_inner(&self) -> Arc<dyn SeriesTrait> {
